--- conflicted
+++ resolved
@@ -66,9 +66,6 @@
 FROM base as production
 COPY --from=builder $VENV_PATH $VENV_PATH
 COPY --from=builder $PYSETUP_PATH $PYSETUP_PATH
-<<<<<<< HEAD
 WORKDIR $PYSETUP_PATH
 RUN workflow workspace set development
-=======
->>>>>>> bce85d65
 CMD ["workflow"]