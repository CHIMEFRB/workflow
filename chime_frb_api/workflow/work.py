<<<<<<< HEAD
"""Work Object."""

from json import loads
from os import environ
from pathlib import Path
from time import time
from typing import Any, Dict, List, Literal, Optional
from warnings import warn

from jwt import decode
from pydantic import BaseModel, Field, StrictFloat, StrictInt, StrictStr, root_validator

from chime_frb_api.modules.buckets import Buckets


class Work(BaseModel):
    """The Work Object.

    Example:
        ```python
        from chime_frb_api.workflow.work import Work

        work = Work(
            pipeline="test",
        )
        work.deposit()
        ```

    Args:
        pipeline (StrictStr): Pipeline name. Required.
        parameters (Optional[Dict[str, Any]]): Parameters for the pipeline.
        results (Optional[Dict[str, Any]]): Results from the pipeline.
        path (Optional[DirectoryPath]): Path to the save directory. Defaults to ".".
        event (Optional[List[int]]): Event IDs processed by the pipeline.
        tags (Optional[List[str]]): Tags for the work. Defaults to None.
        group (Optional[StrictStr]): Working group for the work. Defaults to None.
        timeout (int): Timeout in seconds. 3600 by default.
        priority (int): Priority of the work. Ranges from 1(lowest) to 5(highest).
            Defaults to 3.
        products (Optional[List[StrictStr]]): Data products produced by the work.
        plots (Optional[List[StrictStr]]) Plot files produced by the work.
        id (Optional[StrictStr]): Work ID. Created when work is entered in the database.
        creation (Optional[StrictFloat]): Unix timestamp of when the work was created.
            If none, set to time.time() by default.
        start (Optional[StrictFloat]): Unix timestamp of when the work was started.
        stop (Optional[float]): Unix timestamp of when the work was stopped.
        attempt (StrictInt): Attempt number at performing the work. 0 by default.
        retries (int): Number of retries before giving up. 1 by default.
        status (StrictStr): Status of the work.
            One of "created", "queued", "running", "success", or "failure".
        site (StrictStr): Site where the work was performed. "local" by default.
        user (Optional[StrictStr]): User ID of the user who performed the work.
        archive(bool): Whether or not to archive the work. True by default.

    Raises:
        pydantic.ValidationError: If any of the arguments are of wrong tipe or value.

    Returns:
        Work: Work object.
    """

    class Config:
        """Pydantic Config."""

        validate_all = True
        validate_assignment = True

    ###########################################################################
    # Required Attributes. Set by user.
    ###########################################################################
    pipeline: StrictStr = Field(
        ...,
        min_length=1,
        description="Name of the pipeline.",
        example="example-pipeline",
    )
    ###########################################################################
    # Optional attributes, might be provided by the user.
    ###########################################################################
    parameters: Optional[Dict[str, Any]] = Field(
        default=None,
        description="Parameters to pass the pipeline function.",
        example={"event_number": 9385707},
    )
    results: Optional[Dict[str, Any]] = Field(
        default=None,
        description="Results of the work performed, if any.",
        example={"dm": 100.0, "snr": 10.0},
    )
    path: Optional[str] = Field(
        default=environ.get("WORK_PATH", "."),
        description="""
        Base path where the pipeline results are stored.
        Defaults to "." or the value of the WORK_PATH environment variable.
        Used by downstream pipelines to locate work products and plots.
        """,
        example="/arc/projects/chimefrb/",
    )
    event: Optional[List[int]] = Field(
        default=None,
        description="CHIME/FRB Event ID[s] the work was performed against.",
        example=[9385707, 9385708],
    )
    tags: Optional[List[str]] = Field(
        default=None,
        description="""
        Searchable tags for the work. Merged with values from env WORK_TAGS.
        """,
        example=["dm-analysis"],
    )
    group: Optional[StrictStr] = Field(
        default=environ.get("WORK_GROUP", None),
        description="""
        CHIME/FRB Working Group. Can be sourced from env WORK_GROUP.
        """,
        example="properties-wg",
    )
    timeout: int = Field(
        default=3600,
        ge=60,
        le=86400,
        description="""
        Timeout in seconds for the work to finish.
        Defaults 3600s (1 hr) with range of [60, 86400] (60s-24hrs).
        """,
        example=7200,
    )
    retries: int = Field(
        default=2,
        lt=6,
        description="Number of retries before giving up. Defaults to 2.",
        example=4,
    )
    priority: int = Field(
        default=3,
        ge=1,
        le=5,
        description="Priority of the work. Defaults to 3.",
        example=1,
    )
    products: Optional[List[StrictStr]] = Field(
        default=None,
        description="""
        Name of the non-human-readable data products generated by the pipeline.
        These are direct paths to the data products or paths relative to work.path.
        If archive is True, these data paths will be automatically archived by the
        Datatrail API.
        """,
        example=["spectra.h5", "dm_vs_time.png"],
    )
    plots: Optional[List[StrictStr]] = Field(
        default=None,
        description="""
        Name of visual data products generated by the pipeline.
        These are direct paths to the data products or paths relative to work.path.
        If archive is True, these data paths will be automatically archived by the
        Datatrail API.
        """,
        example=["waterfall.png", "/arc/projects/chimefrb/9385707/9385707.png"],
    )
    site: Literal[
        "chime", "allenby", "gbo", "hatcreek", "canfar", "cedar", "local"
    ] = Field(
        default=environ.get("WORK_SITE", "local"),
        description="Site where the work will be performed.",
        example="chime",
    )
    user: Optional[StrictStr] = Field(
        default=None, description="User ID who created the work.", example="shiny"
    )
    archive: bool = Field(
        default=True,
        description="""
        Whether or not to archive the work object, results, plots & products.
        """,
        example=True,
    )

    # Deprecated Attributes to be removed in future versions.
    precursors: Optional[List[Dict[StrictStr, StrictStr]]] = Field(
        default=None,
        deprecated=True,
        description="This field has been deprecated.",
    )
    config: Optional[str] = Field(
        default=None,
        deprecated=True,
        description="This field has been deprecated.",
    )

    ###########################################################################
    # Automaticaly set attributes
    ###########################################################################
    id: Optional[StrictStr] = Field(
        default=None, description="Work ID created by the database."
    )
    creation: Optional[StrictFloat] = Field(
        default=None, description="Unix timestamp of when the work was created."
    )
    start: Optional[StrictFloat] = Field(
        default=None,
        description="Unix timestamp when the work was started, reset at each attempt.",
    )
    stop: Optional[StrictFloat] = Field(
        default=None,
        description="Unix timestamp when the work was stopped, reset at each attempt.",
    )
    attempt: StrictInt = Field(
        default=None, description="Attempt number at performing the work."
    )
    status: Literal["created", "queued", "running", "success", "failure"] = Field(
        default="created", description="Status of the work."
    )
    ###########################################################################
    # Attribute setters for the work attributes
    ###########################################################################

    @root_validator
    def post_init(cls, values: Dict[str, Any]):
        """Initialize work attributes after validation."""
        # Set creation time if not already set
        if values.get("creation") is None:
            values["creation"] = time()
        # Update tags from environment variable WORK_TAGS
        if environ.get("WORK_TAGS"):
            env_tags: List[str] = str(environ.get("WORK_TAGS")).split(",")
            # If tags are already set, append the new ones
            if values.get("tags"):
                values["tags"] = values["tags"] + env_tags
            else:
                values["tags"] = env_tags
            # Remove duplicates
            values["tags"] = list(set(values["tags"]))

        # Check path exists and is a directory
        if values.get("path"):
            path = Path(values.get("path"))  # type: ignore
            assert path.exists(), f"{values.get('path')} does not exist."
            assert path.is_dir(), f"{values.get('path')} is not a directory."

        # Display deprecation warning for precursors & config
        if values.get("precursors") or values.get("config"):
            warn(
                """\n
                The `precursors` & `config` attributes have been deprecated.
                They will be removed in chime-frb-api v3.0.0.
                Please remove them from your code.\n""",
                DeprecationWarning,
                stacklevel=2,
            )
            values["precursors"] = None
            values["config"] = None
        return values

    ###########################################################################
    # Work methods
    ###########################################################################

    @property
    def payload(self) -> Dict[str, Any]:
        """Return the dictioanary representation of the work.

        Returns:
            Dict[str, Any]: The payload of the work.
            Non-instanced attributes are excluded from the payload.
        """
        payload: Dict[str, Any] = self.dict()
        return payload

    @classmethod
    def from_json(cls, json_str: str) -> "Work":
        """Create a work from a json string.

        Args:
            json_str (str): The json string.

        Returns:
            Work: The work.
        """
        return cls(**loads(json_str))

    @classmethod
    def from_dict(cls, payload: Dict[str, Any]) -> "Work":
        """Create a work from a dictionary.

        Args:
            payload (Dict[str, Any]): The dictionary.

        Returns:
            Work: The work.
        """
        return cls(**payload)

    ###########################################################################
    # HTTP Methods
    ###########################################################################

    @classmethod
    def withdraw(
        cls,
        pipeline: str,
        event: Optional[List[int]] = None,
        site: Optional[str] = None,
        priority: Optional[int] = None,
        user: Optional[str] = None,
        **kwargs: Dict[str, Any],
    ) -> Optional["Work"]:
        """Withdraw work from the buckets backend.

        Args:
            pipeline (str): Name of the pipeline.
            **kwargs (Dict[str, Any]): Keyword arguments for the Buckets API.

        Returns:
            Work: Work object.
        """
        buckets = Buckets(**kwargs)  # type: ignore
        payload = buckets.withdraw(
            pipeline=pipeline, event=event, site=site, priority=priority, user=user
        )
        if payload:
            return cls.from_dict(payload)
        return None

    def deposit(self, **kwargs: Dict[str, Any]) -> bool:
        """Deposit work to the buckets backend.

        Args:
            **kwargs (Dict[str, Any]): Keyword arguments for the Buckets API.

        Returns:
            bool: True if successful, False otherwise.
        """
        buckets = Buckets(**kwargs)  # type: ignore
        token: Any = buckets.access_token
        if token:
            # Try and decode the token for the user.
            try:
                self.user = decode(token, options={"verify_signature": False}).get(
                    "user_id", None
                )
            except Exception:
                pass
        return buckets.deposit([self.payload])

    def update(self, **kwargs: Dict[str, Any]) -> bool:
        """Update work in the buckets backend.

        Args:
            **kwargs (Dict[str, Any]): Keyword arguments for the Buckets API.

        Returns:
            bool: True if successful, False otherwise.
        """
        buckets = Buckets(**kwargs)  # type: ignore
        return buckets.update([self.payload])

    def delete(self, **kwargs: Dict[str, Any]) -> bool:
        """Delete work from the buckets backend.

        Args:
            ids (List[str]): List of ids to delete.

        Returns:
            bool: True if successful, False otherwise.
        """
        buckets = Buckets(**kwargs)  # type: ignore
        return buckets.delete_ids([str(self.id)])
=======
"""Work Object."""

from json import dumps, loads
from os import environ
from time import time
from typing import Any, Dict, List, Optional

from attr import asdict, attrib, attrs
from attr.setters import validate
from attr.validators import in_, instance_of, optional
from jwt import decode

from chime_frb_api.modules.buckets import Buckets

# Validator for the Work.site attribute.
PRIORITIES = range(1, 6)
STATUSES = ["created", "queued", "running", "success", "failure"]
SITES = ["chime", "allenby", "gbo", "hatcreek", "canfar", "cedar", "local"]


@attrs(auto_attribs=True, slots=True, on_setattr=validate)  # type: ignore
class Work:
    """The Work Object.

    Example:
        ```python
        from chime_frb_api.workflow.work import Work

        work = Work(
            pipeline="test",
        )
        work.deposit()
        ```

    Args:
        pipeline (str): Pipeline name. Required.
        parameters (Optional[Dict[str, Any]]): Parameters for the pipeline.
        results (Optional[Dict[str, Any]]): Results from the pipeline.
        path (str): Path to the save directory. Defaults to ".".
        event (Optional[List[int]]): Event IDs processed by the pipeline.
        tags (Optional[List[str]]): Tags for the work. Defaults to None.
        group (Optional[str]): Working group for the work. Defaults to None.
        timeout (int): Timeout in seconds. 3600 by default.
        priority (int): Priority of the work. Ranges from 1(lowest) to 5(highest).
            Defaults to 3.
        precursors(Optional[List[Dict[str, str]]]): List of previous works used as input.
            None by default.
        products (Optional[List[str]]): Data products produced by the work.
        plots (Optional[List[str]]) Plot files produced by the work.
        id (Optional[str]): Work ID. Created when work is entered in the database.
        creation (Optional[float]): Unix timestamp of when the work was created.
            If none, set to time.time() by default.
        start (Optional[float]): Unix timestamp of when the work was started.
        stop (Optional[float]): Unix timestamp of when the work was stopped.
        attempt (int): Attempt number at performing the work. 0 by default.
        retries (int): Number of retries before giving up. 1 by default.
        config (Optional[str]): Configuration of the container used to run the work.
        status (str): Status of the work.
            One of "created", "queued", "running", "success", or "failure".
        site (str): Site where the work was performed. "local" by default.
        user (Optional[str]): User ID of the user who performed the work.
        archive(bool): Whether or not to archive the work. True by default.

    Raises:
        TypeError: If any of the arguments are of the wrong type.
        ValueError: If any of the arguments are of the wrong value.

    Returns:
        Work: Work object.
    """

    ###########################################################################
    # Required attributes provided by the user
    ###########################################################################
    # Name of the pipeline. Set by user.
    pipeline: str = attrib(validator=instance_of(str))
    ###########################################################################
    # Optional attributes provided by the user.
    ###########################################################################
    # Parameters to pass the pipeline function. Set by user.
    parameters: Optional[Dict[str, Any]] = attrib(
        default=None, validator=optional(instance_of(dict))
    )
    # Results of the work performed. Set automatically by @pipeline decorator.
    # Can also be set manually by user.
    results: Optional[Dict[Any, Any]] = attrib(
        default=None, validator=optional(instance_of(dict))
    )
    # Base data directory where the pipeline will store its data.
    # Overwritten automatically by work.withdraw() if `.` from  environment
    # variable WORK_PATH. Can also be set manually by user.
    path: str = attrib(default=".", validator=instance_of(str))
    # Name of the CHIME/FRB Event the work was performed against.
    # Set by user.
    event: Optional[List[int]] = attrib(
        default=None, validator=optional(instance_of(list))
    )
    # Searchable tags for the work.
    # Set by user.
    # Automatically appended by work.withdraw() for each unique tag.
    # Value sourced from environment variable TASK_TAGS.
    tags: Optional[List[str]] = attrib(
        default=None, validator=optional(instance_of(list))
    )
    # Name of the working group responsible for managing the work.
    # Automatically overwritten by work.withdraw() when None.
    # Sourced from environment variable WORK_GROUP.
    # Can be set manually by user.
    group: Optional[str] = attrib(default=None, validator=optional(instance_of(str)))
    # Timeout in seconds in which the work needs to be completed.
    # Defaults to 3600 seconds (1 hour).
    # Maximum timeout is 86400 seconds (24 hours).
    timeout: int = attrib(default=3600, validator=in_(range(0, 86400)))
    # Number of times the work has been attempted.
    # Can be set manually by user.
    # Maximum number of retries is 5.
    retries: int = attrib(default=2, validator=in_(range(1, 6)))
    # Priorities of the work. Set by user.
    # Ranges between 1 and 5 (5 being the highest priority.)
    # Default is 1.
    priority: int = attrib(default=3, validator=in_(PRIORITIES))
    # Key, Value ("pipeline-name",id) pairs identifying previous works,
    # used as inputs to the current work. Automatically appended whenever
    # results.get() from Results API is called. Can also be set manually by user.
    precursors: Optional[List[Dict[str, str]]] = attrib(
        default=None, validator=optional(instance_of(list))
    )
    # Name of the non-human-readable data products generated by the pipeline.
    # Relative path from the current working directory.
    # When saving the data products, the Work API will autommatically move them
    # to path + relative path. Set by user.
    products: Optional[List[str]] = attrib(
        default=None, validator=optional(instance_of(list))
    )
    # Name of visual data products generated by the pipeline.
    # Relative path from the current working directory.
    # When saving the plots, the TasksAPI will autommatically move them
    # the path + relative path.
    # Set by user.
    plots: Optional[List[str]] = attrib(
        default=None, validator=optional(instance_of(list))
    )
    ###########################################################################
    # Automaticaly set attributes
    ###########################################################################
    # ID of the work performed.
    # Created only when the work is added into the database upon conclusion.
    id: Optional[str] = attrib(default=None, validator=optional(instance_of(str)))
    # Time the work was created, in seconds since the epoch.
    # Set automatically when work is created.
    creation: Optional[float] = attrib(
        default=None, validator=optional(instance_of(float))
    )
    # Time when work was started, in seconds since the epoch.
    # Automatically set by the buckets backend.
    start: Optional[float] = attrib(
        default=None, validator=optional(instance_of(float))
    )
    # Stop time of the work, in seconds since the epoch.
    # If the work is still running, this will be None.
    # Automatically set by the buckets backend.
    stop: Optional[float] = attrib(default=None, validator=optional(instance_of(float)))
    # Configuration of the pipeline used to perform the work.
    # Automatically overwritten by work.withdraw()
    # Value sourced from environment variable WORK_CONFIG.
    config: Optional[str] = attrib(
        default=environ.get("WORK_CONFIG", None), validator=optional(instance_of(str))
    )
    # Numbered attempt at performing the work.
    # Cannot be set manually.
    attempt: int = attrib(default=0, validator=instance_of(int))
    # Status of the work.
    # Default is "created"
    # Automatically set by the buckets backend at
    #   work.deposit to queued
    #   Work.withdraw(...) to running
    # Set by the pipelines decorator to "success" or "failure"
    # Can be set manually by user.
    status: str = attrib(default="created", validator=(in_(STATUSES)))
    # Name of the site where pipeline was executed.
    # Automatically overwritten by Work.withdraw(...)
    # Value sourced from environment variable WORK_SITE.
    site: str = attrib(default=environ.get("WORK_SITE", "local"), validator=in_(SITES))
    # Name of the user who submitted the work.
    # Set by work.deposit() and based on the access token.
    # Can be set manually by user.
    user: Optional[str] = attrib(default=None, validator=optional(instance_of(str)))
    # Whether the work will be archived in the Results Backend after completion.
    #  Default is True.
    archive: bool = attrib(default=True, validator=instance_of(bool))

    ###########################################################################
    # Validators for the work attributes
    ###########################################################################

    @pipeline.validator
    def _check_pipeline(self, attribute, value):
        """Check if pipeline is str."""
        if not value:
            raise ValueError("pipeline must not be empty.")

    @attempt.validator
    def _check_attempt(self, attribute, value):
        """Check if any attempts are left."""
        if value > self.retries:
            raise ValueError("No more attempts left.")

    ###########################################################################
    # Attribute setters for the work attributes
    ###########################################################################
    def __attrs_post_init__(self):
        """Set default values for the work attributes."""
        if not self.creation:
            self.creation = time()
        if self.path == ".":
            self.path = environ.get("WORK_PATH", self.path)
        # Update group from WORK_GROUP.
        if not self.group:
            self.group = environ.get("WORK_GROUP", self.group)
        # Update tags from WORK_TAGS.
        if environ.get("WORK_TAGS"):
            tags = environ.get("WORK_TAGS").split(",")
            # If tags are already set, append the new ones.
            if self.tags:
                self.tags.append(tags)
            else:
                self.tags = tags
            self.tags = list(set(self.tags))

    ###########################################################################
    # Work methods
    ###########################################################################

    @property
    def payload(self) -> Dict[str, Any]:
        """Return the dictionary representation of the work.

        Returns:
            Dict[str, Any]: The payload of the work.
        """
        return asdict(self)

    @property
    def json(self) -> str:
        """Return the json representation of the work.

        Returns:
            str: The json representation of the work.
        """
        return dumps(self.payload)

    @classmethod
    def from_json(cls, json_str: str) -> "Work":
        """Create a work from a json string.

        Args:
            json_str (str): The json string.

        Returns:
            Work: The work.
        """
        return cls(**loads(json_str))

    @classmethod
    def from_dict(cls, payload: Dict[str, Any]) -> "Work":
        """Create a work from a dictionary.

        Args:
            payload (Dict[str, Any]): The dictionary.

        Returns:
            Work: The work.
        """
        return cls(**payload)

    ###########################################################################
    # HTTP Methods
    ###########################################################################

    @classmethod
    def withdraw(
        cls,
        pipeline: str,
        event: Optional[List[int]] = None,
        site: Optional[str] = None,
        priority: Optional[int] = None,
        user: Optional[str] = None,
        **kwargs: Dict[str, Any]
    ) -> Optional["Work"]:
        """Withdraw work from the buckets backend.

        Args:
            pipeline (str): Name of the pipeline.
            **kwargs (Dict[str, Any]): Keyword arguments for the Buckets API.

        Returns:
            Work: Work object.
        """
        buckets = Buckets(**kwargs)  # type: ignore
        payload = buckets.withdraw(
            pipeline=pipeline, event=event, site=site, priority=priority, user=user
        )
        if payload:
            return cls.from_dict(payload)
        return None

    def deposit(self, **kwargs: Dict[str, Any]) -> bool:
        """Deposit work to the buckets backend.

        Args:
            **kwargs (Dict[str, Any]): Keyword arguments for the Buckets API.

        Returns:
            bool: True if successful, False otherwise.
        """
        buckets = Buckets(**kwargs)  # type: ignore
        token = buckets.access_token
        if token:
            # Try and decode the token for the user.
            try:
                self.user = decode(token, options={"verify_signature": False}).get(
                    "user_id", None
                )
            except Exception:
                pass
        return buckets.deposit([self.payload])

    def update(self, **kwargs: Dict[str, Any]) -> bool:
        """Update work in the buckets backend.

        Args:
            **kwargs (Dict[str, Any]): Keyword arguments for the Buckets API.

        Returns:
            bool: True if successful, False otherwise.
        """
        buckets = Buckets(**kwargs)  # type: ignore
        return buckets.update([self.payload])

    def delete(self, **kwargs: Dict[str, Any]) -> bool:
        """Delete work from the buckets backend.

        Args:
            ids (List[str]): List of ids to delete.

        Returns:
            bool: True if successful, False otherwise.
        """
        buckets = Buckets(**kwargs)  # type: ignore
        return buckets.delete_ids([str(self.id)])
>>>>>>> 922a84ab
<|MERGE_RESOLUTION|>--- conflicted
+++ resolved
@@ -1,721 +1,368 @@
-<<<<<<< HEAD
-"""Work Object."""
-
-from json import loads
-from os import environ
-from pathlib import Path
-from time import time
-from typing import Any, Dict, List, Literal, Optional
-from warnings import warn
-
-from jwt import decode
-from pydantic import BaseModel, Field, StrictFloat, StrictInt, StrictStr, root_validator
-
-from chime_frb_api.modules.buckets import Buckets
-
-
-class Work(BaseModel):
-    """The Work Object.
-
-    Example:
-        ```python
-        from chime_frb_api.workflow.work import Work
-
-        work = Work(
-            pipeline="test",
-        )
-        work.deposit()
-        ```
-
-    Args:
-        pipeline (StrictStr): Pipeline name. Required.
-        parameters (Optional[Dict[str, Any]]): Parameters for the pipeline.
-        results (Optional[Dict[str, Any]]): Results from the pipeline.
-        path (Optional[DirectoryPath]): Path to the save directory. Defaults to ".".
-        event (Optional[List[int]]): Event IDs processed by the pipeline.
-        tags (Optional[List[str]]): Tags for the work. Defaults to None.
-        group (Optional[StrictStr]): Working group for the work. Defaults to None.
-        timeout (int): Timeout in seconds. 3600 by default.
-        priority (int): Priority of the work. Ranges from 1(lowest) to 5(highest).
-            Defaults to 3.
-        products (Optional[List[StrictStr]]): Data products produced by the work.
-        plots (Optional[List[StrictStr]]) Plot files produced by the work.
-        id (Optional[StrictStr]): Work ID. Created when work is entered in the database.
-        creation (Optional[StrictFloat]): Unix timestamp of when the work was created.
-            If none, set to time.time() by default.
-        start (Optional[StrictFloat]): Unix timestamp of when the work was started.
-        stop (Optional[float]): Unix timestamp of when the work was stopped.
-        attempt (StrictInt): Attempt number at performing the work. 0 by default.
-        retries (int): Number of retries before giving up. 1 by default.
-        status (StrictStr): Status of the work.
-            One of "created", "queued", "running", "success", or "failure".
-        site (StrictStr): Site where the work was performed. "local" by default.
-        user (Optional[StrictStr]): User ID of the user who performed the work.
-        archive(bool): Whether or not to archive the work. True by default.
-
-    Raises:
-        pydantic.ValidationError: If any of the arguments are of wrong tipe or value.
-
-    Returns:
-        Work: Work object.
-    """
-
-    class Config:
-        """Pydantic Config."""
-
-        validate_all = True
-        validate_assignment = True
-
-    ###########################################################################
-    # Required Attributes. Set by user.
-    ###########################################################################
-    pipeline: StrictStr = Field(
-        ...,
-        min_length=1,
-        description="Name of the pipeline.",
-        example="example-pipeline",
-    )
-    ###########################################################################
-    # Optional attributes, might be provided by the user.
-    ###########################################################################
-    parameters: Optional[Dict[str, Any]] = Field(
-        default=None,
-        description="Parameters to pass the pipeline function.",
-        example={"event_number": 9385707},
-    )
-    results: Optional[Dict[str, Any]] = Field(
-        default=None,
-        description="Results of the work performed, if any.",
-        example={"dm": 100.0, "snr": 10.0},
-    )
-    path: Optional[str] = Field(
-        default=environ.get("WORK_PATH", "."),
-        description="""
-        Base path where the pipeline results are stored.
-        Defaults to "." or the value of the WORK_PATH environment variable.
-        Used by downstream pipelines to locate work products and plots.
-        """,
-        example="/arc/projects/chimefrb/",
-    )
-    event: Optional[List[int]] = Field(
-        default=None,
-        description="CHIME/FRB Event ID[s] the work was performed against.",
-        example=[9385707, 9385708],
-    )
-    tags: Optional[List[str]] = Field(
-        default=None,
-        description="""
-        Searchable tags for the work. Merged with values from env WORK_TAGS.
-        """,
-        example=["dm-analysis"],
-    )
-    group: Optional[StrictStr] = Field(
-        default=environ.get("WORK_GROUP", None),
-        description="""
-        CHIME/FRB Working Group. Can be sourced from env WORK_GROUP.
-        """,
-        example="properties-wg",
-    )
-    timeout: int = Field(
-        default=3600,
-        ge=60,
-        le=86400,
-        description="""
-        Timeout in seconds for the work to finish.
-        Defaults 3600s (1 hr) with range of [60, 86400] (60s-24hrs).
-        """,
-        example=7200,
-    )
-    retries: int = Field(
-        default=2,
-        lt=6,
-        description="Number of retries before giving up. Defaults to 2.",
-        example=4,
-    )
-    priority: int = Field(
-        default=3,
-        ge=1,
-        le=5,
-        description="Priority of the work. Defaults to 3.",
-        example=1,
-    )
-    products: Optional[List[StrictStr]] = Field(
-        default=None,
-        description="""
-        Name of the non-human-readable data products generated by the pipeline.
-        These are direct paths to the data products or paths relative to work.path.
-        If archive is True, these data paths will be automatically archived by the
-        Datatrail API.
-        """,
-        example=["spectra.h5", "dm_vs_time.png"],
-    )
-    plots: Optional[List[StrictStr]] = Field(
-        default=None,
-        description="""
-        Name of visual data products generated by the pipeline.
-        These are direct paths to the data products or paths relative to work.path.
-        If archive is True, these data paths will be automatically archived by the
-        Datatrail API.
-        """,
-        example=["waterfall.png", "/arc/projects/chimefrb/9385707/9385707.png"],
-    )
-    site: Literal[
-        "chime", "allenby", "gbo", "hatcreek", "canfar", "cedar", "local"
-    ] = Field(
-        default=environ.get("WORK_SITE", "local"),
-        description="Site where the work will be performed.",
-        example="chime",
-    )
-    user: Optional[StrictStr] = Field(
-        default=None, description="User ID who created the work.", example="shiny"
-    )
-    archive: bool = Field(
-        default=True,
-        description="""
-        Whether or not to archive the work object, results, plots & products.
-        """,
-        example=True,
-    )
-
-    # Deprecated Attributes to be removed in future versions.
-    precursors: Optional[List[Dict[StrictStr, StrictStr]]] = Field(
-        default=None,
-        deprecated=True,
-        description="This field has been deprecated.",
-    )
-    config: Optional[str] = Field(
-        default=None,
-        deprecated=True,
-        description="This field has been deprecated.",
-    )
-
-    ###########################################################################
-    # Automaticaly set attributes
-    ###########################################################################
-    id: Optional[StrictStr] = Field(
-        default=None, description="Work ID created by the database."
-    )
-    creation: Optional[StrictFloat] = Field(
-        default=None, description="Unix timestamp of when the work was created."
-    )
-    start: Optional[StrictFloat] = Field(
-        default=None,
-        description="Unix timestamp when the work was started, reset at each attempt.",
-    )
-    stop: Optional[StrictFloat] = Field(
-        default=None,
-        description="Unix timestamp when the work was stopped, reset at each attempt.",
-    )
-    attempt: StrictInt = Field(
-        default=None, description="Attempt number at performing the work."
-    )
-    status: Literal["created", "queued", "running", "success", "failure"] = Field(
-        default="created", description="Status of the work."
-    )
-    ###########################################################################
-    # Attribute setters for the work attributes
-    ###########################################################################
-
-    @root_validator
-    def post_init(cls, values: Dict[str, Any]):
-        """Initialize work attributes after validation."""
-        # Set creation time if not already set
-        if values.get("creation") is None:
-            values["creation"] = time()
-        # Update tags from environment variable WORK_TAGS
-        if environ.get("WORK_TAGS"):
-            env_tags: List[str] = str(environ.get("WORK_TAGS")).split(",")
-            # If tags are already set, append the new ones
-            if values.get("tags"):
-                values["tags"] = values["tags"] + env_tags
-            else:
-                values["tags"] = env_tags
-            # Remove duplicates
-            values["tags"] = list(set(values["tags"]))
-
-        # Check path exists and is a directory
-        if values.get("path"):
-            path = Path(values.get("path"))  # type: ignore
-            assert path.exists(), f"{values.get('path')} does not exist."
-            assert path.is_dir(), f"{values.get('path')} is not a directory."
-
-        # Display deprecation warning for precursors & config
-        if values.get("precursors") or values.get("config"):
-            warn(
-                """\n
-                The `precursors` & `config` attributes have been deprecated.
-                They will be removed in chime-frb-api v3.0.0.
-                Please remove them from your code.\n""",
-                DeprecationWarning,
-                stacklevel=2,
-            )
-            values["precursors"] = None
-            values["config"] = None
-        return values
-
-    ###########################################################################
-    # Work methods
-    ###########################################################################
-
-    @property
-    def payload(self) -> Dict[str, Any]:
-        """Return the dictioanary representation of the work.
-
-        Returns:
-            Dict[str, Any]: The payload of the work.
-            Non-instanced attributes are excluded from the payload.
-        """
-        payload: Dict[str, Any] = self.dict()
-        return payload
-
-    @classmethod
-    def from_json(cls, json_str: str) -> "Work":
-        """Create a work from a json string.
-
-        Args:
-            json_str (str): The json string.
-
-        Returns:
-            Work: The work.
-        """
-        return cls(**loads(json_str))
-
-    @classmethod
-    def from_dict(cls, payload: Dict[str, Any]) -> "Work":
-        """Create a work from a dictionary.
-
-        Args:
-            payload (Dict[str, Any]): The dictionary.
-
-        Returns:
-            Work: The work.
-        """
-        return cls(**payload)
-
-    ###########################################################################
-    # HTTP Methods
-    ###########################################################################
-
-    @classmethod
-    def withdraw(
-        cls,
-        pipeline: str,
-        event: Optional[List[int]] = None,
-        site: Optional[str] = None,
-        priority: Optional[int] = None,
-        user: Optional[str] = None,
-        **kwargs: Dict[str, Any],
-    ) -> Optional["Work"]:
-        """Withdraw work from the buckets backend.
-
-        Args:
-            pipeline (str): Name of the pipeline.
-            **kwargs (Dict[str, Any]): Keyword arguments for the Buckets API.
-
-        Returns:
-            Work: Work object.
-        """
-        buckets = Buckets(**kwargs)  # type: ignore
-        payload = buckets.withdraw(
-            pipeline=pipeline, event=event, site=site, priority=priority, user=user
-        )
-        if payload:
-            return cls.from_dict(payload)
-        return None
-
-    def deposit(self, **kwargs: Dict[str, Any]) -> bool:
-        """Deposit work to the buckets backend.
-
-        Args:
-            **kwargs (Dict[str, Any]): Keyword arguments for the Buckets API.
-
-        Returns:
-            bool: True if successful, False otherwise.
-        """
-        buckets = Buckets(**kwargs)  # type: ignore
-        token: Any = buckets.access_token
-        if token:
-            # Try and decode the token for the user.
-            try:
-                self.user = decode(token, options={"verify_signature": False}).get(
-                    "user_id", None
-                )
-            except Exception:
-                pass
-        return buckets.deposit([self.payload])
-
-    def update(self, **kwargs: Dict[str, Any]) -> bool:
-        """Update work in the buckets backend.
-
-        Args:
-            **kwargs (Dict[str, Any]): Keyword arguments for the Buckets API.
-
-        Returns:
-            bool: True if successful, False otherwise.
-        """
-        buckets = Buckets(**kwargs)  # type: ignore
-        return buckets.update([self.payload])
-
-    def delete(self, **kwargs: Dict[str, Any]) -> bool:
-        """Delete work from the buckets backend.
-
-        Args:
-            ids (List[str]): List of ids to delete.
-
-        Returns:
-            bool: True if successful, False otherwise.
-        """
-        buckets = Buckets(**kwargs)  # type: ignore
-        return buckets.delete_ids([str(self.id)])
-=======
-"""Work Object."""
-
-from json import dumps, loads
-from os import environ
-from time import time
-from typing import Any, Dict, List, Optional
-
-from attr import asdict, attrib, attrs
-from attr.setters import validate
-from attr.validators import in_, instance_of, optional
-from jwt import decode
-
-from chime_frb_api.modules.buckets import Buckets
-
-# Validator for the Work.site attribute.
-PRIORITIES = range(1, 6)
-STATUSES = ["created", "queued", "running", "success", "failure"]
-SITES = ["chime", "allenby", "gbo", "hatcreek", "canfar", "cedar", "local"]
-
-
-@attrs(auto_attribs=True, slots=True, on_setattr=validate)  # type: ignore
-class Work:
-    """The Work Object.
-
-    Example:
-        ```python
-        from chime_frb_api.workflow.work import Work
-
-        work = Work(
-            pipeline="test",
-        )
-        work.deposit()
-        ```
-
-    Args:
-        pipeline (str): Pipeline name. Required.
-        parameters (Optional[Dict[str, Any]]): Parameters for the pipeline.
-        results (Optional[Dict[str, Any]]): Results from the pipeline.
-        path (str): Path to the save directory. Defaults to ".".
-        event (Optional[List[int]]): Event IDs processed by the pipeline.
-        tags (Optional[List[str]]): Tags for the work. Defaults to None.
-        group (Optional[str]): Working group for the work. Defaults to None.
-        timeout (int): Timeout in seconds. 3600 by default.
-        priority (int): Priority of the work. Ranges from 1(lowest) to 5(highest).
-            Defaults to 3.
-        precursors(Optional[List[Dict[str, str]]]): List of previous works used as input.
-            None by default.
-        products (Optional[List[str]]): Data products produced by the work.
-        plots (Optional[List[str]]) Plot files produced by the work.
-        id (Optional[str]): Work ID. Created when work is entered in the database.
-        creation (Optional[float]): Unix timestamp of when the work was created.
-            If none, set to time.time() by default.
-        start (Optional[float]): Unix timestamp of when the work was started.
-        stop (Optional[float]): Unix timestamp of when the work was stopped.
-        attempt (int): Attempt number at performing the work. 0 by default.
-        retries (int): Number of retries before giving up. 1 by default.
-        config (Optional[str]): Configuration of the container used to run the work.
-        status (str): Status of the work.
-            One of "created", "queued", "running", "success", or "failure".
-        site (str): Site where the work was performed. "local" by default.
-        user (Optional[str]): User ID of the user who performed the work.
-        archive(bool): Whether or not to archive the work. True by default.
-
-    Raises:
-        TypeError: If any of the arguments are of the wrong type.
-        ValueError: If any of the arguments are of the wrong value.
-
-    Returns:
-        Work: Work object.
-    """
-
-    ###########################################################################
-    # Required attributes provided by the user
-    ###########################################################################
-    # Name of the pipeline. Set by user.
-    pipeline: str = attrib(validator=instance_of(str))
-    ###########################################################################
-    # Optional attributes provided by the user.
-    ###########################################################################
-    # Parameters to pass the pipeline function. Set by user.
-    parameters: Optional[Dict[str, Any]] = attrib(
-        default=None, validator=optional(instance_of(dict))
-    )
-    # Results of the work performed. Set automatically by @pipeline decorator.
-    # Can also be set manually by user.
-    results: Optional[Dict[Any, Any]] = attrib(
-        default=None, validator=optional(instance_of(dict))
-    )
-    # Base data directory where the pipeline will store its data.
-    # Overwritten automatically by work.withdraw() if `.` from  environment
-    # variable WORK_PATH. Can also be set manually by user.
-    path: str = attrib(default=".", validator=instance_of(str))
-    # Name of the CHIME/FRB Event the work was performed against.
-    # Set by user.
-    event: Optional[List[int]] = attrib(
-        default=None, validator=optional(instance_of(list))
-    )
-    # Searchable tags for the work.
-    # Set by user.
-    # Automatically appended by work.withdraw() for each unique tag.
-    # Value sourced from environment variable TASK_TAGS.
-    tags: Optional[List[str]] = attrib(
-        default=None, validator=optional(instance_of(list))
-    )
-    # Name of the working group responsible for managing the work.
-    # Automatically overwritten by work.withdraw() when None.
-    # Sourced from environment variable WORK_GROUP.
-    # Can be set manually by user.
-    group: Optional[str] = attrib(default=None, validator=optional(instance_of(str)))
-    # Timeout in seconds in which the work needs to be completed.
-    # Defaults to 3600 seconds (1 hour).
-    # Maximum timeout is 86400 seconds (24 hours).
-    timeout: int = attrib(default=3600, validator=in_(range(0, 86400)))
-    # Number of times the work has been attempted.
-    # Can be set manually by user.
-    # Maximum number of retries is 5.
-    retries: int = attrib(default=2, validator=in_(range(1, 6)))
-    # Priorities of the work. Set by user.
-    # Ranges between 1 and 5 (5 being the highest priority.)
-    # Default is 1.
-    priority: int = attrib(default=3, validator=in_(PRIORITIES))
-    # Key, Value ("pipeline-name",id) pairs identifying previous works,
-    # used as inputs to the current work. Automatically appended whenever
-    # results.get() from Results API is called. Can also be set manually by user.
-    precursors: Optional[List[Dict[str, str]]] = attrib(
-        default=None, validator=optional(instance_of(list))
-    )
-    # Name of the non-human-readable data products generated by the pipeline.
-    # Relative path from the current working directory.
-    # When saving the data products, the Work API will autommatically move them
-    # to path + relative path. Set by user.
-    products: Optional[List[str]] = attrib(
-        default=None, validator=optional(instance_of(list))
-    )
-    # Name of visual data products generated by the pipeline.
-    # Relative path from the current working directory.
-    # When saving the plots, the TasksAPI will autommatically move them
-    # the path + relative path.
-    # Set by user.
-    plots: Optional[List[str]] = attrib(
-        default=None, validator=optional(instance_of(list))
-    )
-    ###########################################################################
-    # Automaticaly set attributes
-    ###########################################################################
-    # ID of the work performed.
-    # Created only when the work is added into the database upon conclusion.
-    id: Optional[str] = attrib(default=None, validator=optional(instance_of(str)))
-    # Time the work was created, in seconds since the epoch.
-    # Set automatically when work is created.
-    creation: Optional[float] = attrib(
-        default=None, validator=optional(instance_of(float))
-    )
-    # Time when work was started, in seconds since the epoch.
-    # Automatically set by the buckets backend.
-    start: Optional[float] = attrib(
-        default=None, validator=optional(instance_of(float))
-    )
-    # Stop time of the work, in seconds since the epoch.
-    # If the work is still running, this will be None.
-    # Automatically set by the buckets backend.
-    stop: Optional[float] = attrib(default=None, validator=optional(instance_of(float)))
-    # Configuration of the pipeline used to perform the work.
-    # Automatically overwritten by work.withdraw()
-    # Value sourced from environment variable WORK_CONFIG.
-    config: Optional[str] = attrib(
-        default=environ.get("WORK_CONFIG", None), validator=optional(instance_of(str))
-    )
-    # Numbered attempt at performing the work.
-    # Cannot be set manually.
-    attempt: int = attrib(default=0, validator=instance_of(int))
-    # Status of the work.
-    # Default is "created"
-    # Automatically set by the buckets backend at
-    #   work.deposit to queued
-    #   Work.withdraw(...) to running
-    # Set by the pipelines decorator to "success" or "failure"
-    # Can be set manually by user.
-    status: str = attrib(default="created", validator=(in_(STATUSES)))
-    # Name of the site where pipeline was executed.
-    # Automatically overwritten by Work.withdraw(...)
-    # Value sourced from environment variable WORK_SITE.
-    site: str = attrib(default=environ.get("WORK_SITE", "local"), validator=in_(SITES))
-    # Name of the user who submitted the work.
-    # Set by work.deposit() and based on the access token.
-    # Can be set manually by user.
-    user: Optional[str] = attrib(default=None, validator=optional(instance_of(str)))
-    # Whether the work will be archived in the Results Backend after completion.
-    #  Default is True.
-    archive: bool = attrib(default=True, validator=instance_of(bool))
-
-    ###########################################################################
-    # Validators for the work attributes
-    ###########################################################################
-
-    @pipeline.validator
-    def _check_pipeline(self, attribute, value):
-        """Check if pipeline is str."""
-        if not value:
-            raise ValueError("pipeline must not be empty.")
-
-    @attempt.validator
-    def _check_attempt(self, attribute, value):
-        """Check if any attempts are left."""
-        if value > self.retries:
-            raise ValueError("No more attempts left.")
-
-    ###########################################################################
-    # Attribute setters for the work attributes
-    ###########################################################################
-    def __attrs_post_init__(self):
-        """Set default values for the work attributes."""
-        if not self.creation:
-            self.creation = time()
-        if self.path == ".":
-            self.path = environ.get("WORK_PATH", self.path)
-        # Update group from WORK_GROUP.
-        if not self.group:
-            self.group = environ.get("WORK_GROUP", self.group)
-        # Update tags from WORK_TAGS.
-        if environ.get("WORK_TAGS"):
-            tags = environ.get("WORK_TAGS").split(",")
-            # If tags are already set, append the new ones.
-            if self.tags:
-                self.tags.append(tags)
-            else:
-                self.tags = tags
-            self.tags = list(set(self.tags))
-
-    ###########################################################################
-    # Work methods
-    ###########################################################################
-
-    @property
-    def payload(self) -> Dict[str, Any]:
-        """Return the dictionary representation of the work.
-
-        Returns:
-            Dict[str, Any]: The payload of the work.
-        """
-        return asdict(self)
-
-    @property
-    def json(self) -> str:
-        """Return the json representation of the work.
-
-        Returns:
-            str: The json representation of the work.
-        """
-        return dumps(self.payload)
-
-    @classmethod
-    def from_json(cls, json_str: str) -> "Work":
-        """Create a work from a json string.
-
-        Args:
-            json_str (str): The json string.
-
-        Returns:
-            Work: The work.
-        """
-        return cls(**loads(json_str))
-
-    @classmethod
-    def from_dict(cls, payload: Dict[str, Any]) -> "Work":
-        """Create a work from a dictionary.
-
-        Args:
-            payload (Dict[str, Any]): The dictionary.
-
-        Returns:
-            Work: The work.
-        """
-        return cls(**payload)
-
-    ###########################################################################
-    # HTTP Methods
-    ###########################################################################
-
-    @classmethod
-    def withdraw(
-        cls,
-        pipeline: str,
-        event: Optional[List[int]] = None,
-        site: Optional[str] = None,
-        priority: Optional[int] = None,
-        user: Optional[str] = None,
-        **kwargs: Dict[str, Any]
-    ) -> Optional["Work"]:
-        """Withdraw work from the buckets backend.
-
-        Args:
-            pipeline (str): Name of the pipeline.
-            **kwargs (Dict[str, Any]): Keyword arguments for the Buckets API.
-
-        Returns:
-            Work: Work object.
-        """
-        buckets = Buckets(**kwargs)  # type: ignore
-        payload = buckets.withdraw(
-            pipeline=pipeline, event=event, site=site, priority=priority, user=user
-        )
-        if payload:
-            return cls.from_dict(payload)
-        return None
-
-    def deposit(self, **kwargs: Dict[str, Any]) -> bool:
-        """Deposit work to the buckets backend.
-
-        Args:
-            **kwargs (Dict[str, Any]): Keyword arguments for the Buckets API.
-
-        Returns:
-            bool: True if successful, False otherwise.
-        """
-        buckets = Buckets(**kwargs)  # type: ignore
-        token = buckets.access_token
-        if token:
-            # Try and decode the token for the user.
-            try:
-                self.user = decode(token, options={"verify_signature": False}).get(
-                    "user_id", None
-                )
-            except Exception:
-                pass
-        return buckets.deposit([self.payload])
-
-    def update(self, **kwargs: Dict[str, Any]) -> bool:
-        """Update work in the buckets backend.
-
-        Args:
-            **kwargs (Dict[str, Any]): Keyword arguments for the Buckets API.
-
-        Returns:
-            bool: True if successful, False otherwise.
-        """
-        buckets = Buckets(**kwargs)  # type: ignore
-        return buckets.update([self.payload])
-
-    def delete(self, **kwargs: Dict[str, Any]) -> bool:
-        """Delete work from the buckets backend.
-
-        Args:
-            ids (List[str]): List of ids to delete.
-
-        Returns:
-            bool: True if successful, False otherwise.
-        """
-        buckets = Buckets(**kwargs)  # type: ignore
-        return buckets.delete_ids([str(self.id)])
->>>>>>> 922a84ab
+"""Work Object."""
+
+from json import loads
+from os import environ
+from pathlib import Path
+from time import time
+from typing import Any, Dict, List, Literal, Optional
+from warnings import warn
+
+from jwt import decode
+from pydantic import BaseModel, Field, StrictFloat, StrictInt, StrictStr, root_validator
+
+from chime_frb_api.modules.buckets import Buckets
+
+
+class Work(BaseModel):
+    """The Work Object.
+
+    Example:
+        ```python
+        from chime_frb_api.workflow.work import Work
+
+        work = Work(
+            pipeline="test",
+        )
+        work.deposit()
+        ```
+
+    Args:
+        pipeline (StrictStr): Pipeline name. Required.
+        parameters (Optional[Dict[str, Any]]): Parameters for the pipeline.
+        results (Optional[Dict[str, Any]]): Results from the pipeline.
+        path (Optional[DirectoryPath]): Path to the save directory. Defaults to ".".
+        event (Optional[List[int]]): Event IDs processed by the pipeline.
+        tags (Optional[List[str]]): Tags for the work. Defaults to None.
+        group (Optional[StrictStr]): Working group for the work. Defaults to None.
+        timeout (int): Timeout in seconds. 3600 by default.
+        priority (int): Priority of the work. Ranges from 1(lowest) to 5(highest).
+            Defaults to 3.
+        products (Optional[List[StrictStr]]): Data products produced by the work.
+        plots (Optional[List[StrictStr]]) Plot files produced by the work.
+        id (Optional[StrictStr]): Work ID. Created when work is entered in the database.
+        creation (Optional[StrictFloat]): Unix timestamp of when the work was created.
+            If none, set to time.time() by default.
+        start (Optional[StrictFloat]): Unix timestamp of when the work was started.
+        stop (Optional[float]): Unix timestamp of when the work was stopped.
+        attempt (StrictInt): Attempt number at performing the work. 0 by default.
+        retries (int): Number of retries before giving up. 1 by default.
+        status (StrictStr): Status of the work.
+            One of "created", "queued", "running", "success", or "failure".
+        site (StrictStr): Site where the work was performed. "local" by default.
+        user (Optional[StrictStr]): User ID of the user who performed the work.
+        archive(bool): Whether or not to archive the work. True by default.
+
+    Raises:
+        pydantic.ValidationError: If any of the arguments are of wrong tipe or value.
+
+    Returns:
+        Work: Work object.
+    """
+
+    class Config:
+        """Pydantic Config."""
+
+        validate_all = True
+        validate_assignment = True
+
+    ###########################################################################
+    # Required Attributes. Set by user.
+    ###########################################################################
+    pipeline: StrictStr = Field(
+        ...,
+        min_length=1,
+        description="Name of the pipeline.",
+        example="example-pipeline",
+    )
+    ###########################################################################
+    # Optional attributes, might be provided by the user.
+    ###########################################################################
+    parameters: Optional[Dict[str, Any]] = Field(
+        default=None,
+        description="Parameters to pass the pipeline function.",
+        example={"event_number": 9385707},
+    )
+    results: Optional[Dict[str, Any]] = Field(
+        default=None,
+        description="Results of the work performed, if any.",
+        example={"dm": 100.0, "snr": 10.0},
+    )
+    path: Optional[str] = Field(
+        default=environ.get("WORK_PATH", "."),
+        description="""
+        Base path where the pipeline results are stored.
+        Defaults to "." or the value of the WORK_PATH environment variable.
+        Used by downstream pipelines to locate work products and plots.
+        """,
+        example="/arc/projects/chimefrb/",
+    )
+    event: Optional[List[int]] = Field(
+        default=None,
+        description="CHIME/FRB Event ID[s] the work was performed against.",
+        example=[9385707, 9385708],
+    )
+    tags: Optional[List[str]] = Field(
+        default=None,
+        description="""
+        Searchable tags for the work. Merged with values from env WORK_TAGS.
+        """,
+        example=["dm-analysis"],
+    )
+    group: Optional[StrictStr] = Field(
+        default=environ.get("WORK_GROUP", None),
+        description="""
+        CHIME/FRB Working Group. Can be sourced from env WORK_GROUP.
+        """,
+        example="properties-wg",
+    )
+    timeout: int = Field(
+        default=3600,
+        ge=60,
+        le=86400,
+        description="""
+        Timeout in seconds for the work to finish.
+        Defaults 3600s (1 hr) with range of [60, 86400] (60s-24hrs).
+        """,
+        example=7200,
+    )
+    retries: int = Field(
+        default=2,
+        lt=6,
+        description="Number of retries before giving up. Defaults to 2.",
+        example=4,
+    )
+    priority: int = Field(
+        default=3,
+        ge=1,
+        le=5,
+        description="Priority of the work. Defaults to 3.",
+        example=1,
+    )
+    products: Optional[List[StrictStr]] = Field(
+        default=None,
+        description="""
+        Name of the non-human-readable data products generated by the pipeline.
+        These are direct paths to the data products or paths relative to work.path.
+        If archive is True, these data paths will be automatically archived by the
+        Datatrail API.
+        """,
+        example=["spectra.h5", "dm_vs_time.png"],
+    )
+    plots: Optional[List[StrictStr]] = Field(
+        default=None,
+        description="""
+        Name of visual data products generated by the pipeline.
+        These are direct paths to the data products or paths relative to work.path.
+        If archive is True, these data paths will be automatically archived by the
+        Datatrail API.
+        """,
+        example=["waterfall.png", "/arc/projects/chimefrb/9385707/9385707.png"],
+    )
+    site: Literal[
+        "chime", "allenby", "gbo", "hatcreek", "canfar", "cedar", "local"
+    ] = Field(
+        default=environ.get("WORK_SITE", "local"),
+        description="Site where the work will be performed.",
+        example="chime",
+    )
+    user: Optional[StrictStr] = Field(
+        default=None, description="User ID who created the work.", example="shiny"
+    )
+    archive: bool = Field(
+        default=True,
+        description="""
+        Whether or not to archive the work object, results, plots & products.
+        """,
+        example=True,
+    )
+
+    # Deprecated Attributes to be removed in future versions.
+    precursors: Optional[List[Dict[StrictStr, StrictStr]]] = Field(
+        default=None,
+        deprecated=True,
+        description="This field has been deprecated.",
+    )
+    config: Optional[str] = Field(
+        default=None,
+        deprecated=True,
+        description="This field has been deprecated.",
+    )
+
+    ###########################################################################
+    # Automaticaly set attributes
+    ###########################################################################
+    id: Optional[StrictStr] = Field(
+        default=None, description="Work ID created by the database."
+    )
+    creation: Optional[StrictFloat] = Field(
+        default=None, description="Unix timestamp of when the work was created."
+    )
+    start: Optional[StrictFloat] = Field(
+        default=None,
+        description="Unix timestamp when the work was started, reset at each attempt.",
+    )
+    stop: Optional[StrictFloat] = Field(
+        default=None,
+        description="Unix timestamp when the work was stopped, reset at each attempt.",
+    )
+    attempt: StrictInt = Field(
+        default=None, description="Attempt number at performing the work."
+    )
+    status: Literal["created", "queued", "running", "success", "failure"] = Field(
+        default="created", description="Status of the work."
+    )
+    ###########################################################################
+    # Attribute setters for the work attributes
+    ###########################################################################
+
+    @root_validator
+    def post_init(cls, values: Dict[str, Any]):
+        """Initialize work attributes after validation."""
+        # Set creation time if not already set
+        if values.get("creation") is None:
+            values["creation"] = time()
+        # Update tags from environment variable WORK_TAGS
+        if environ.get("WORK_TAGS"):
+            env_tags: List[str] = str(environ.get("WORK_TAGS")).split(",")
+            # If tags are already set, append the new ones
+            if values.get("tags"):
+                values["tags"] = values["tags"] + env_tags
+            else:
+                values["tags"] = env_tags
+            # Remove duplicates
+            values["tags"] = list(set(values["tags"]))
+
+        # Check path exists and is a directory
+        if values.get("path"):
+            path = Path(values.get("path"))  # type: ignore
+            assert path.exists(), f"{values.get('path')} does not exist."
+            assert path.is_dir(), f"{values.get('path')} is not a directory."
+
+        # Display deprecation warning for precursors & config
+        if values.get("precursors") or values.get("config"):
+            warn(
+                """\n
+                The `precursors` & `config` attributes have been deprecated.
+                They will be removed in chime-frb-api v3.0.0.
+                Please remove them from your code.\n""",
+                DeprecationWarning,
+                stacklevel=2,
+            )
+            values["precursors"] = None
+            values["config"] = None
+        return values
+
+    ###########################################################################
+    # Work methods
+    ###########################################################################
+
+    @property
+    def payload(self) -> Dict[str, Any]:
+        """Return the dictioanary representation of the work.
+
+        Returns:
+            Dict[str, Any]: The payload of the work.
+            Non-instanced attributes are excluded from the payload.
+        """
+        payload: Dict[str, Any] = self.dict()
+        return payload
+
+    @classmethod
+    def from_json(cls, json_str: str) -> "Work":
+        """Create a work from a json string.
+
+        Args:
+            json_str (str): The json string.
+
+        Returns:
+            Work: The work.
+        """
+        return cls(**loads(json_str))
+
+    @classmethod
+    def from_dict(cls, payload: Dict[str, Any]) -> "Work":
+        """Create a work from a dictionary.
+
+        Args:
+            payload (Dict[str, Any]): The dictionary.
+
+        Returns:
+            Work: The work.
+        """
+        return cls(**payload)
+
+    ###########################################################################
+    # HTTP Methods
+    ###########################################################################
+
+    @classmethod
+    def withdraw(
+        cls,
+        pipeline: str,
+        event: Optional[List[int]] = None,
+        site: Optional[str] = None,
+        priority: Optional[int] = None,
+        user: Optional[str] = None,
+        **kwargs: Dict[str, Any],
+    ) -> Optional["Work"]:
+        """Withdraw work from the buckets backend.
+
+        Args:
+            pipeline (str): Name of the pipeline.
+            **kwargs (Dict[str, Any]): Keyword arguments for the Buckets API.
+
+        Returns:
+            Work: Work object.
+        """
+        buckets = Buckets(**kwargs)  # type: ignore
+        payload = buckets.withdraw(
+            pipeline=pipeline, event=event, site=site, priority=priority, user=user
+        )
+        if payload:
+            return cls.from_dict(payload)
+        return None
+
+    def deposit(self, **kwargs: Dict[str, Any]) -> bool:
+        """Deposit work to the buckets backend.
+
+        Args:
+            **kwargs (Dict[str, Any]): Keyword arguments for the Buckets API.
+
+        Returns:
+            bool: True if successful, False otherwise.
+        """
+        buckets = Buckets(**kwargs)  # type: ignore
+        token: Any = buckets.access_token
+        if token:
+            # Try and decode the token for the user.
+            try:
+                self.user = decode(token, options={"verify_signature": False}).get(
+                    "user_id", None
+                )
+            except Exception:
+                pass
+        return buckets.deposit([self.payload])
+
+    def update(self, **kwargs: Dict[str, Any]) -> bool:
+        """Update work in the buckets backend.
+
+        Args:
+            **kwargs (Dict[str, Any]): Keyword arguments for the Buckets API.
+
+        Returns:
+            bool: True if successful, False otherwise.
+        """
+        buckets = Buckets(**kwargs)  # type: ignore
+        return buckets.update([self.payload])
+
+    def delete(self, **kwargs: Dict[str, Any]) -> bool:
+        """Delete work from the buckets backend.
+
+        Args:
+            ids (List[str]): List of ids to delete.
+
+        Returns:
+            bool: True if successful, False otherwise.
+        """
+        buckets = Buckets(**kwargs)  # type: ignore
+        return buckets.delete_ids([str(self.id)])